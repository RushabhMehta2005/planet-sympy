# Planet SymPy config file

# Add your blog

#If you are a SymPy contributor you can have your blog on Planet
#SymPy. Blog content can be SymPy/SymEngine/SciPy/Python themed,
#English language and not liable to offend. If you have a general
#blog you may want to set up a tag and subscribe the feed for that
#tag only to Planet SymPy.

#To have your blog added file an issue on planet.sympy.org GitHub
#repository listing your name, GitHub handle (if you have one),
#RSS or Atom feed and what you do in SymPy. Attach a photo of your
#face for hackergotchi.

#Alternatively, Planet SymPy is kept in GitHub. If you have an
#account you can add or edit your own feed:

#git clone git@github.com:sympy/planet.sympy.org.git
#Put your hackergotchi in planetsympy/website/hackergotchi/. A hackergotchi should be a photo of
#your face smaller than 80x80 pixels with a transparent background. git add the file.
#At the end of the planetsympy/config file add your details (the name in brackets is ):

#feed 15m http://sumith1896.github.io/feeds/feed.sympy.xml
#        define_name Sumith (sumith1896)
#        define_face hackergotchi/sumith1896.png
#        define_facewidth 80
#        define_faceheight 80

#If you want to add a Twitter microblog to the Microblogging sidebar
#add define_microblog true and follow your name with
#[twitter].

#Planet SymPy Guidelines

#Planet SymPy is one of the public faces of the SymPy project and is read
#by many users and potential contributors. The content
#aggregated at Planet SymPy is the opinions of its authors, but the sum
#of that content gives an impression of the project. Please keep in
#mind the following guidelines for your blog content and read the
#[https://github.com/sympy/sympy/blob/master/CODE_OF_CONDUCT.md SymPy Code of Conduct]. The SymPy
#project reserves the right to remove an inappropriate blog from the
#Planet.

#Blogs should be SymPy themed

#The majority of content in your blog should be about SymPy and your
#work on SymPy. The blog can also be about anything that interests
#SymPy community, for example, scientific computing, language syntax
#and semantics, etc. Blog posts about personal subjects are also encouraged
#since Planet SymPy is a chance to learn more about the developers
#behind SymPy. However blog feeds should not be entirely personal, if in
#doubt set up a tag for Planet SymPy and subscribe the feed from that
#tag so you can control what gets posted.

#Posts should be constructive

#Posts can be positive and promote SymPy, they can be constructive and
#lay out issues which need to be addressed, but blog feeds should not
#contain useless, destructive and negative material. Constructive
#criticism is welcome and the occasional rant is understandable, but a
#feed where every post is critical and negative is unsuitable. This
#helps to keep SymPy overall a happy project.

#You must be a SymPy contributor

#Only have your blog on Planet SymPy if you actively contribute to SymPy,
#for example through code, user support, documentation etc.

#Do not inflame

#SymPy covers a wide variety of people and cultures. Profanities,
#prejudice, lewd comments and content likely to offend are to be
#avoided. Do not make personal attacks or attacks against other
#projects on your blog.

#For further guidance on good practice see the SymPy Code of Conduct.

####################################

# Times in this file are specified as a value and a unit (for instance,
# "4h").  Units available are "s" (seconds), "m" (minutes), "h" (hours),
# "d" (days) and "w" (weeks). If no unit is specified, rawdog will
# assume minutes.
# Boolean (yes/no) values in this file are specified as "true" or "false".

# rawdog can be extended using plugin modules written in Python. This
# option specifies the directories to search for plugins to load. If a
# directory does not exist or cannot be read, it will be ignored.  This
# option must appear before any options that are implemented by plugins.
plugindirs plugins

# Whether to split rawdog's state amongst multiple files.
# To use this option, you must first "mkdir ~/.rawdog/feeds".
# If this is turned on, rawdog will use significantly less memory, but
# will do more disk IO -- probably a good idea if you read a lot of
# feeds.
splitstate true

# The maximum number of articles to show on the generated page.
# Set this to 0 for no limit.
maxarticles 30

# The maximum age of articles to show on the generated page.
# Set this to 0 for no limit.
maxage 0

# The age after which articles will be discarded if they do not appear
# in a feed. Set this to a larger value if you want your rawdog output
# to cover more than a day's worth of articles.
expireage 1d

# The minimum number of articles from each feed to keep around in the history.
# Set this to 0 to only keep articles that were returned the last time the feed
# was fetched. (If this is set to 0, or "currentonly" below is set to true,
# then rawdog will not send the RFC3229+feed "A-IM: feed" header when making
# HTTP requests, since it can't tell from the response to such a request
# whether any articles have been removed from the feed; this makes rawdog
# slightly less bandwidth-efficient.)
keepmin 3

# Whether to only display articles that are currently included in a feed
# (useful for "planet" pages where you only want to display the current
# articles from several feeds). If this is false, rawdog will keep a
# history of older articles.
currentonly true

# Whether to divide the articles up by day, writing a "dayformat" heading
# before each set.
daysections true

# The format to write day headings in. See "man strftime" for more
# information; for example:
# %A, %d %B           Wednesday, 21 January
# %Y-%m-%d            2004-01-21 (ISO 8601 format)
dayformat %B %d, %Y

# Whether to divide the articles up by time, writing a "timeformat" heading
# before each set.
timesections false

# The format to write time headings in. For example:
# %H:%M               18:07 (ISO 8601 format)
# %I:%M %p            06:07 PM
# timeformat %H:%M

# The format to display feed update and article times in. For example:
# %H:%M, %A, %d %B    18:07, Wednesday, 21 January
# %Y-%m-%d %H:%M      2004-01-21 18:07 (ISO 8601 format)
datetimeformat %H:%M, %A, %d %B

# The template file to use, or "default" to use the built-in template
# (which is probably sufficient for most users). Use "rawdog -t" to show
# the template currently in use as a starting-point for customisation.
# The following strings will be replaced in the output:
# __version__         The rawdog version in use
# __refresh__         The HTML 4 <meta http-equiv="refresh" ...> header
# __items__           The aggregated items
# __num_items__       The number of items on the page
# __feeds__           The listing of feeds
# __num_feeds__       The number of feeds listed
# You can define additional strings using "define" in this config file; for
# example, if you say "define myname Adam Sampson", then "__myname__" will be
# replaced by "Adam Sampson" in the output.
template planet_template

# Similarly, the template used for each item shown. Use "rawdog -T" to
# show the template currently in use as a starting-point for
# customisation. The following strings will be replaced in the output:
# __title__           The item title (as an HTML link, if possible)
# __title_no_link__   The item title (as text)
# __url__             The item's URL, or the empty string if it doesn't
#                     have one
# __guid__            The item's GUID, or the empty string if it doesn't
#                     have one
# __description__     The item's descriptive text, or the empty string
#                     if it doesn't have a description
# __date__            The item's date as provided by the feed
# __added__           The date the article was received by rawdog
# __hash__            A hash of the article (useful for summary pages)
# __feed_title__      The feed title (as an HTML link, if possible)
# __feed_title_no_link__
#                     The feed title (as text)
# __feed_url__        The feed URL
# __feed_hash__       A hash of the feed URL (useful for per-feed styles)
# __feed_id__         The feed's title with non-alphanumeric characters
#                     (and HTML markup) removed (useful for per-feed
#                     styles); you can use the "id" feed option below to
#                     set a custom ID if you prefer
# You can define additional strings on a per-feed basis by using the
# "define_X" feed option; see the description of "feed" below for more
# details.
# Simple conditional expansion is possible by saying something like
# "__if_items__ hello __endif__"; the text between the if and endif will
# only be included if __items__ would expand to something other than
# the empty string. Ifs can be nested, and __else__ is supported. (This also
# works for the "template" option, but it's more useful for item
# templates.)
itemtemplate itemplate

# Where to write the output HTML to. You should place style.css in the same
# directory. Specify this as "-" to write the HTML to stdout.
# (You will probably want to make this an absolute path, else rawdog will write
# to a file in your ~/.rawdog directory.)
#outputfile output.html
outputfile ../website/index.html

outputxml ../website/rss10.xml
outputfoaf ../website/foafroll.xml
outputopml ../website/opml.xml
xmlmaxarticles 30

# Whether to use a <meta http-equiv="Refresh" ...> tag in the generated
# HTML to indicate that the page should be refreshed automatically. If
# this is turned on, then the page will refresh every N minutes, where N
# is the shortest feed period value specified below.
# (This works by controlling whether the default template includes
# __refresh__; if you use a custom template, __refresh__ is always
# available.)
userefresh true

# Whether to show the list of active feeds in the generated HTML.
# (This works by controlling whether the default template includes
# __feeds__; if you use a custom template, __feeds__ is always
# available.)
showfeeds true

# The number of concurrent threads that rawdog will use when fetching
# feeds -- i.e. the number of feeds that rawdog will attempt to fetch at
# the same time.  If you have a lot of feeds, setting this to be 20 or
# so will significantly speed up updates. If this is set to 0, rawdog
# will not use threads at all.
numthreads 3

# The time that rawdog will wait before considering a feed unreachable
# when trying to connect. If you're getting lots of timeout errors and
# are on a slow connection, increase this.
# (Unlike other times in this file, this will be assumed to be in
# seconds if no unit is specified.)
timeout 30s

# Whether to ignore timeouts. If this is false, timeouts will be reported as
# errors; if this is true, rawdog will silently ignore them.
ignoretimeouts false

# Whether to display verbose status messages saying what rawdog's doing
# while it runs. Specifying -v or --verbose on the command line is
# equivalent to saying "verbose true" here.
verbose false

# Whether to attempt to fix bits of HTML that should start with a
# block-level element (such as article descriptions) by prepending "<p>"
# if they don't already start with a block-level element.
blocklevelhtml true

# Whether to attempt to turn feed-provided HTML into valid HTML.
# The most common problem that this solves is a non-closed element in an
# article causing formatting problems for the rest of the page.
# If this option is turned on, you must have the mx.Tidy Python module
# installed.
##tidyhtml true

# Whether the articles displayed should be sorted first by the date
# provided in the feed (useful for "planet" pages, where you're
# displaying several feeds and want new articles to appear in the right
# chronological place). If this is false, then articles will first be
# sorted by the time that rawdog first saw them.
sortbyfeeddate true

# Whether to consider articles' unique IDs or GUIDs when updating rawdog's
# database. If you turn this off, then rawdog will create a new article in its
# database when it sees an updated version of an existing article in a feed.
# You probably want this turned on.
# useids true

# The fields to use when detecting duplicate articles: "id" is the article's
# unique ID or GUID; "link" is the article's link. rawdog will find the first
# one of these that's present in the article, and ignore the article if it's
# seen an article before (in any feed) that had the same value.  For example,
# specifying "hideduplicates id link" will first look for id/guid, then for
# link.
# Note that some feeds use the same link for all their articles; if you specify
# "link" here, you will probably want to specify the "allowduplicates" feed
# argument (see below) for those feeds.
hideduplicates id

# The period to use for new feeds added to the config file via the -a|--add
# option.
newfeedperiod 3h

# Whether rawdog should automatically update this config file (and its
# internal state) if feed URLs change (for instance, if a feed URL
# results in a permanent HTTP redirect). If this is false, then rawdog
# will ask you to make the necessary change by hand.
changeconfig true

# The feeds you want to watch, in the format "feed period url [args]".
# The period is the minimum time between updates; if less than period
# minutes have passed, "rawdog update" will skip that feed. Specifying
# a period less than 30 minutes is considered to be bad manners; it is
# suggested that you make the period as long as possible.
# Arguments are optional, and can be given in two ways: either on the end of
# the "feed" line in the form "key=value", separated by spaces, or as extra
# indented lines after the feed line.
# possible arguments are:
# id                  Value for the __feed_id__ value in the item
#                     template for items in this feed (defaults to the
#                     feed title with non-alphanumeric characters and
#                     HTML markup removed)
# user                User for HTTP basic authentication
# password            Password for HTTP basic authentication
# format              "text" to indicate that the descriptions in this feed
#                     are unescaped plain text (rather than the usual HTML),
#                     and should be escaped and wrapped in a <pre> element
# X_proxy             Proxy URL for protocol X (for instance, "http_proxy")
# proxyuser           User for proxy basic authentication
# proxypassword       Password for proxy basic authentication
# allowduplicates     "true" to disable duplicate detection for this feed
# maxage              Override the global "maxage" value for this feed
# keepmin             Override the global "keepmin" value for this feed
# define_X            Equivalent to "define X ..." for item templates
#                     when displaying items from this feed
# You can provide a default set of arguments for all feeds using
# "feeddefaults". You can specify as many feeds as you like.
# (These examples have been commented out; remove the leading "#" on each line
# to use them.)
#feeddefaults
#	http_proxy http://proxy.example.com:3128/
#feed 1h http://example.com/feed.rss
#feed 15m http://example.com/feed2.rss id=newsfront
#feed 3h http://example.com/feed3.rss keepmin=5
#feed 3h http://example.com/secret.rss user=bob password=secret
#feed 3h http://example.com/broken.rss
#	format text
#	define_myclass broken
#feed 3h http://proxyfeed.example.com/proxied.rss http_proxy=http://localhost:1234/
#feed 3h http://dupsfeed.example.com/duplicated.rss allowduplicates=true

feed 15m http://sumith1896.github.io/feeds/feed.sympy.xml
        define_name Sumith (sumith1896)
        define_face hackergotchi/sumith1896.png
        define_facewidth 80
        define_faceheight 80

feed 15m https://www.asmeurer.com/blog/rss.xml
        define_name Aaron Meurer (asmeurer)
        define_face hackergotchi/asmeurer.jpg
        define_facewidth 80
        define_faceheight 80

feed 15m http://isuruf.blogspot.com/feeds/posts/default
        define_name Isuru Fernando (isuruf)
        define_face hackergotchi/isuruf.jpg
        define_facewidth 80
        define_faceheight 80

feed 15m http://iamit.in/blog/feeds/sympy.xml
        define_name Amit Kumar (aktech)
        define_face hackergotchi/aktech.jpg
        define_facewidth 80
        define_faceheight 80

feed 15m https://rajithsays.wordpress.com/category/symengine/feed/
        define_name Rajith Vidanaarachchi (rajithv)
        define_face hackergotchi/rajithv.jpg
        define_facewidth 80
        define_faceheight 80

feed 15m http://srajangarg.github.io/feed.xml
        define_name Srajan Garg (srajangarg)
        define_face hackergotchi/srajangarg.jpg
        define_facewidth 80
        define_faceheight 80

feed 15m https://shubhamtibra.wordpress.com/feed/
        define_name Subham Tibra (shubhamtibra)
        define_face hackergotchi/shubham.jpg
        define_facewidth 80
        define_faceheight 80

feed 15m http://shekharrajak.github.io/feed.xml
        define_name Shekhar Prasad Rajak (shekharrajak)
        define_face hackergotchi/shekharrajak.jpg
        define_facewidth 80
        define_faceheight 79

feed 15m https://gxyd.github.io/atom.xml
        define_name Gaurav Dhingra (gxyd)
        define_face hackergotchi/gxyd.jpg
        define_facewidth 80
        define_faceheight 80

feed 15m https://sampadblog.wordpress.com/feed/
        define_name Sampad Saha (sampadsaha5)
        define_face hackergotchi/sampad.jpg
        define_facewidth 80
        define_faceheight 80

feed 15m http://nishnik.github.io/feed.xml
        define_name Nishant Nikhil (nishnik)
        define_face hackergotchi/nishnik.jpg
        define_facewidth 80
        define_faceheight 80

feed 15m http://jbm950.github.io/feed.xml
        define_name James Milam (jbm950)
        define_face hackergotchi/jbm950.jpg
        define_facewidth 80
        define_faceheight 80

feed 15m https://kshitij10496.github.io/feed.xml
        define_name Kshitij Saraogi(kshitij10496)
        define_face hackergotchi/kshitij10496.jpg
        define_facewidth 80
        define_faceheight 80

feed 15m http://ravicharann.github.io/blog/feed.xml
        define_name Ravicharan (RavicharanN)
        define_face hackergotchi/ravicharan.jpg
        define_facewidth 80
        define_faceheight 80

feed 15m https://shikharj.github.io/feed.xml
        define_name Shikhar Jaiswal (ShikharJ)
        define_face hackergotchi/ShikharJ.jpg
        define_facewidth 80
        define_faceheight 80

feed 15m https://valglad.github.io/feed.xml
        define_name Valeriia Gladkova (valglad)
        define_face hackergotchi/valglad.jpg
        define_facewidth 80
        define_faceheight 80

feed 15m http://ranjithkumar007.github.io/feed.xml
        define_name Ranjith Kumar (ranjithkumar007)
        define_face hackergotchi/ranjithkumar007.png
        define_facewidth 80
        define_faceheight 80

feed 15m https://parsoyaarihant.github.io/blog/feed.xml
		define_name Arihant Parsoya (parsoyaarihant)
		define_face hackergotchi/parsoyaarihant.jpeg
		define_facewidth 80
		define_faceheight 80

feed 15m https://bjodah.github.io/blog/rss.xml
        define_name Björn Dahlgren (bjodah)
        define_face hackergotchi/bjodah.jpg
        define_facewidth 80
        define_faceheight 80

feed 15m https://nesar2017.wordpress.com/feed/
        define_name Abdullah Javed Nesar (Abdullahjavednesar)
        define_face hackergotchi/Abdullahjavednesar.jpg
        define_facewidth 80
        define_faceheight 80

feed 15m https://szymag.github.io/feed.xml
        define_name Szymon Mieszczak (szymag)
        define_face hackergotchi/szymag.jpg
        define_facewidth 80
        define_faceheight 80

feed 15m http://sidhantnagpal.github.io/rss-gsoc.xml
        define_name Sidhant Nagpal (sidhantnagpal)
        define_face hackergotchi/sidhantnagpal.jpg
        define_facewidth 80
        define_faceheight 80

feed 15m http://yathartha22.github.io/feed.sympy.xml
        define_name Yathartha Joshi (Yathartha22)
        define_face hackergotchi/yathartha.jpg
        define_facewidth 80
        define_faceheight 80

feed 15m https://singhjashan.wordpress.com/feed
        define_name Jashanpreet Singh Sraw (jashan498)
        define_face hackergotchi/jashan498.jpg
        define_facewidth 80
        define_faceheight 80

feed 15m http://ashishkg0022.blogspot.in/feeds/posts/default?alt=rss
        define_name Ashish Kumar Gaurav (ashishkg0022)
        define_face hackergotchi/ashishkg0022.jpg
        define_facewidth 80
        define_faceheight 80

feed 15m https://nkhlpappu.wordpress.com/tag/sympy/feed
        define_name Nikhil Pappu (NikhilPappu)
        define_face hackergotchi/NikhilPappu.jpeg
        define_facewidth 80
        define_faceheight 80

feed 15m https://czgdp1807.github.io/feed.xml
        define_name Gagandeep Singh (czgdp1807)
        define_face hackergotchi/GagandeepSingh.jpeg
        define_facewidth 80
        define_faceheight 80

feed 15m http://jmig5776.github.io/feed.sympy.xml
        define_name Jogi Miglani (jmig5776)
        define_face hackergotchi/jmig5776.jpg
        define_facewidth 80
        define_faceheight 80

feed 15m http://shubhamkjha.github.io/sympy_feed.xml
        define_name Shubham Kumar Jha (ShubhamKJha)
        define_face hackergotchi/shubhamkjha.jpg
        define_facewidth 80
        define_faceheight 80

<<<<<<< HEAD
feed 15m https://www.kangzhiq.com/tag/sympy/feed/
        define_name Zhiqi KANG (kangzhiq)
        define_face hackergotchi/kangzhiq.jpg
=======
feed 15m https://sc0rpi0n101.github.io/index.xml
        define_name Nikhil Maan (Sc0rpi0n101)
        define_face hackergotchi/Nikhil_Maan.jpg
>>>>>>> 5530d7dd
        define_facewidth 80
        define_faceheight 80<|MERGE_RESOLUTION|>--- conflicted
+++ resolved
@@ -510,14 +510,14 @@
         define_facewidth 80
         define_faceheight 80
 
-<<<<<<< HEAD
 feed 15m https://www.kangzhiq.com/tag/sympy/feed/
         define_name Zhiqi KANG (kangzhiq)
         define_face hackergotchi/kangzhiq.jpg
-=======
+        define_facewidth 80
+        define_faceheight 80
+        
 feed 15m https://sc0rpi0n101.github.io/index.xml
         define_name Nikhil Maan (Sc0rpi0n101)
         define_face hackergotchi/Nikhil_Maan.jpg
->>>>>>> 5530d7dd
         define_facewidth 80
         define_faceheight 80