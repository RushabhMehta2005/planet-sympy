--- conflicted
+++ resolved
@@ -516,11 +516,12 @@
         define_facewidth 80
         define_faceheight 80
 
-<<<<<<< HEAD
 feed 15m http://divyanshu132.github.io/feed.sympy.xml
         define_name Divyanshu Thakur (divyanshu132)
         define_face hackergotchi/divyanshu132.jpg
-=======
+        define_facewidth 80
+        define_faceheight 80
+
 feed 15m http://ritesh99rakesh.github.io/feed.xml
         define_name Ritesh Kumar (ritesh99rakesh)
         define_face hackergotchi/ritesh99rakesh.jpg
@@ -542,6 +543,5 @@
 feed 15m https://sc0rpi0n101.github.io/index.xml
         define_name Nikhil Maan (Sc0rpi0n101)
         define_face hackergotchi/Nikhil_Maan.jpg
->>>>>>> d7c89861
         define_facewidth 80
         define_faceheight 80