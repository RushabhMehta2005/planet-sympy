--- conflicted
+++ resolved
@@ -366,28 +366,26 @@
         define_facewidth 80
         define_faceheight 80
 
-<<<<<<< HEAD
+feed 15m https://rajithsays.wordpress.com/category/symengine/feed/
+        define_name Rajith Vidanaarachchi (rajithv)
+        define_face hackergotchi/rajithv.jpg
+        define_facewidth 80
+        define_faceheight 80
+
+feed 15m http://srajangarg.github.io/feed.xml
+        define_name Srajan Garg (srajangarg)
+        define_face hackergotchi/srajangarg.jpg
+        define_facewidth 80
+        define_faceheight 80
+
+feed 15m https://shubhamtibra.wordpress.com/feed/
+        define_name Subham Tibra (shubhamtibra)
+        define_face hackergotchi/shubham.jpg
+        define_facewidth 80
+        define_faceheight 80
+
 feed 15m http://s-hacker.info/blog/gsoc16/feeds/sympy.xml
         define_name Shekhar Prasad Rajak (shekharrajak)
         define_face hackergotchi/shekhar.jpg
         define_facewidth 80
-        define_faceheight 79
-=======
-feed 15m https://rajithsays.wordpress.com/category/symengine/feed/
-        define_name Rajith Vidanaarachchi (rajithv)
-        define_face hackergotchi/rajithv.jpg
-        define_facewidth 80
-        define_faceheight 80
-
-feed 15m http://srajangarg.github.io/feed.xml
-        define_name Srajan Garg (srajangarg)
-        define_face hackergotchi/srajangarg.jpg
-        define_facewidth 80
-        define_faceheight 80
-
-feed 15m https://shubhamtibra.wordpress.com/feed/
-        define_name Subham Tibra (shubhamtibra)
-        define_face hackergotchi/shubham.jpg
-        define_facewidth 80
-        define_faceheight 80
->>>>>>> 306ffa84
+        define_faceheight 79