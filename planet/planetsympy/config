# Planet SymPy config file

# Add your blog

#If you are a SymPy contributor you can have your blog on Planet
#SymPy. Blog content can be SymPy/SymEngine/SciPy/Python themed,
#English language and not liable to offend. If you have a general
#blog you may want to set up a tag and subscribe the feed for that
#tag only to Planet SymPy.

#To have your blog added file an issue on planet.sympy.org GitHub
#repository listing your name, GitHub handle (if you have one),
#RSS or Atom feed and what you do in SymPy. Attach a photo of your
#face for hackergotchi.

#Alternatively, Planet SymPy is kept in GitHub. If you have an
#account you can add or edit your own feed:

#git clone git@github.com:sympy/planet.sympy.org.git
#Put your hackergotchi in planetsympy/website/hackergotchi/. A hackergotchi should be a photo of
#your face smaller than 80x80 pixels with a transparent background. git add the file.
#At the end of the planetsympy/config file add your details (the name in brackets is ):

#feed 15m http://sumith1896.github.io/feeds/feed.sympy.xml
#        define_name Sumith (sumith1896)
#        define_face hackergotchi/sumith1896.png
#        define_facewidth 80
#        define_faceheight 80

#If you want to add a Twitter microblog to the Microblogging sidebar
#add define_microblog true and follow your name with
#[twitter].

#Planet SymPy Guidelines

#Planet SymPy is one of the public faces of the SymPy project and is read
#by many users and potential contributors. The content
#aggregated at Planet SymPy is the opinions of its authors, but the sum
#of that content gives an impression of the project. Please keep in
#mind the following guidelines for your blog content and read the
#[https://github.com/sympy/sympy/blob/master/CODE_OF_CONDUCT.md SymPy Code of Conduct]. The SymPy
#project reserves the right to remove an inappropriate blog from the
#Planet.

#Blogs should be SymPy themed

#The majority of content in your blog should be about SymPy and your
#work on SymPy. The blog can also be about anything that interests
#SymPy community, for example, scientific computing, language syntax
#and semantics, etc. Blog posts about personal subjects are also encouraged
#since Planet SymPy is a chance to learn more about the developers
#behind SymPy. However blog feeds should not be entirely personal, if in
#doubt set up a tag for Planet SymPy and subscribe the feed from that
#tag so you can control what gets posted.

#Posts should be constructive

#Posts can be positive and promote SymPy, they can be constructive and
#lay out issues which need to be addressed, but blog feeds should not
#contain useless, destructive and negative material. Constructive
#criticism is welcome and the occasional rant is understandable, but a
#feed where every post is critical and negative is unsuitable. This
#helps to keep SymPy overall a happy project.

#You must be a SymPy contributor

#Only have your blog on Planet SymPy if you actively contribute to SymPy,
#for example through code, user support, documentation etc.

#Do not inflame

#SymPy covers a wide variety of people and cultures. Profanities,
#prejudice, lewd comments and content likely to offend are to be
#avoided. Do not make personal attacks or attacks against other
#projects on your blog.

#For further guidance on good practice see the SymPy Code of Conduct.

####################################

# Times in this file are specified as a value and a unit (for instance,
# "4h").  Units available are "s" (seconds), "m" (minutes), "h" (hours),
# "d" (days) and "w" (weeks). If no unit is specified, rawdog will
# assume minutes.
# Boolean (yes/no) values in this file are specified as "true" or "false".

# rawdog can be extended using plugin modules written in Python. This
# option specifies the directories to search for plugins to load. If a
# directory does not exist or cannot be read, it will be ignored.  This
# option must appear before any options that are implemented by plugins.
plugindirs plugins

# Whether to split rawdog's state amongst multiple files.
# To use this option, you must first "mkdir ~/.rawdog/feeds".
# If this is turned on, rawdog will use significantly less memory, but
# will do more disk IO -- probably a good idea if you read a lot of
# feeds.
splitstate true

# The maximum number of articles to show on the generated page.
# Set this to 0 for no limit.
maxarticles 30

# The maximum age of articles to show on the generated page.
# Set this to 0 for no limit.
maxage 0

# The age after which articles will be discarded if they do not appear
# in a feed. Set this to a larger value if you want your rawdog output
# to cover more than a day's worth of articles.
expireage 1d

# The minimum number of articles from each feed to keep around in the history.
# Set this to 0 to only keep articles that were returned the last time the feed
# was fetched. (If this is set to 0, or "currentonly" below is set to true,
# then rawdog will not send the RFC3229+feed "A-IM: feed" header when making
# HTTP requests, since it can't tell from the response to such a request
# whether any articles have been removed from the feed; this makes rawdog
# slightly less bandwidth-efficient.)
keepmin 3

# Whether to only display articles that are currently included in a feed
# (useful for "planet" pages where you only want to display the current
# articles from several feeds). If this is false, rawdog will keep a
# history of older articles.
currentonly true

# Whether to divide the articles up by day, writing a "dayformat" heading
# before each set.
daysections true

# The format to write day headings in. See "man strftime" for more
# information; for example:
# %A, %d %B           Wednesday, 21 January
# %Y-%m-%d            2004-01-21 (ISO 8601 format)
dayformat %B %d, %Y

# Whether to divide the articles up by time, writing a "timeformat" heading
# before each set.
timesections false

# The format to write time headings in. For example:
# %H:%M               18:07 (ISO 8601 format)
# %I:%M %p            06:07 PM
# timeformat %H:%M

# The format to display feed update and article times in. For example:
# %H:%M, %A, %d %B    18:07, Wednesday, 21 January
# %Y-%m-%d %H:%M      2004-01-21 18:07 (ISO 8601 format)
datetimeformat %H:%M, %A, %d %B

# The template file to use, or "default" to use the built-in template
# (which is probably sufficient for most users). Use "rawdog -t" to show
# the template currently in use as a starting-point for customisation.
# The following strings will be replaced in the output:
# __version__         The rawdog version in use
# __refresh__         The HTML 4 <meta http-equiv="refresh" ...> header
# __items__           The aggregated items
# __num_items__       The number of items on the page
# __feeds__           The listing of feeds
# __num_feeds__       The number of feeds listed
# You can define additional strings using "define" in this config file; for
# example, if you say "define myname Adam Sampson", then "__myname__" will be
# replaced by "Adam Sampson" in the output.
template planet_template

# Similarly, the template used for each item shown. Use "rawdog -T" to
# show the template currently in use as a starting-point for
# customisation. The following strings will be replaced in the output:
# __title__           The item title (as an HTML link, if possible)
# __title_no_link__   The item title (as text)
# __url__             The item's URL, or the empty string if it doesn't
#                     have one
# __guid__            The item's GUID, or the empty string if it doesn't
#                     have one
# __description__     The item's descriptive text, or the empty string
#                     if it doesn't have a description
# __date__            The item's date as provided by the feed
# __added__           The date the article was received by rawdog
# __hash__            A hash of the article (useful for summary pages)
# __feed_title__      The feed title (as an HTML link, if possible)
# __feed_title_no_link__
#                     The feed title (as text)
# __feed_url__        The feed URL
# __feed_hash__       A hash of the feed URL (useful for per-feed styles)
# __feed_id__         The feed's title with non-alphanumeric characters
#                     (and HTML markup) removed (useful for per-feed
#                     styles); you can use the "id" feed option below to
#                     set a custom ID if you prefer
# You can define additional strings on a per-feed basis by using the
# "define_X" feed option; see the description of "feed" below for more
# details.
# Simple conditional expansion is possible by saying something like
# "__if_items__ hello __endif__"; the text between the if and endif will
# only be included if __items__ would expand to something other than
# the empty string. Ifs can be nested, and __else__ is supported. (This also
# works for the "template" option, but it's more useful for item
# templates.)
itemtemplate itemplate

# Where to write the output HTML to. You should place style.css in the same
# directory. Specify this as "-" to write the HTML to stdout.
# (You will probably want to make this an absolute path, else rawdog will write
# to a file in your ~/.rawdog directory.)
#outputfile output.html
outputfile ../website/index.html

outputxml ../website/rss10.xml
outputfoaf ../website/foafroll.xml
outputopml ../website/opml.xml
xmlmaxarticles 30

# Whether to use a <meta http-equiv="Refresh" ...> tag in the generated
# HTML to indicate that the page should be refreshed automatically. If
# this is turned on, then the page will refresh every N minutes, where N
# is the shortest feed period value specified below.
# (This works by controlling whether the default template includes
# __refresh__; if you use a custom template, __refresh__ is always
# available.)
userefresh true

# Whether to show the list of active feeds in the generated HTML.
# (This works by controlling whether the default template includes
# __feeds__; if you use a custom template, __feeds__ is always
# available.)
showfeeds true

# The number of concurrent threads that rawdog will use when fetching
# feeds -- i.e. the number of feeds that rawdog will attempt to fetch at
# the same time.  If you have a lot of feeds, setting this to be 20 or
# so will significantly speed up updates. If this is set to 0, rawdog
# will not use threads at all.
numthreads 3

# The time that rawdog will wait before considering a feed unreachable
# when trying to connect. If you're getting lots of timeout errors and
# are on a slow connection, increase this.
# (Unlike other times in this file, this will be assumed to be in
# seconds if no unit is specified.)
timeout 30s

# Whether to ignore timeouts. If this is false, timeouts will be reported as
# errors; if this is true, rawdog will silently ignore them.
ignoretimeouts false

# Whether to display verbose status messages saying what rawdog's doing
# while it runs. Specifying -v or --verbose on the command line is
# equivalent to saying "verbose true" here.
verbose false

# Whether to attempt to fix bits of HTML that should start with a
# block-level element (such as article descriptions) by prepending "<p>"
# if they don't already start with a block-level element.
blocklevelhtml true

# Whether to attempt to turn feed-provided HTML into valid HTML.
# The most common problem that this solves is a non-closed element in an
# article causing formatting problems for the rest of the page.
# If this option is turned on, you must have the mx.Tidy Python module
# installed.
##tidyhtml true

# Whether the articles displayed should be sorted first by the date
# provided in the feed (useful for "planet" pages, where you're
# displaying several feeds and want new articles to appear in the right
# chronological place). If this is false, then articles will first be
# sorted by the time that rawdog first saw them.
sortbyfeeddate true

# Whether to consider articles' unique IDs or GUIDs when updating rawdog's
# database. If you turn this off, then rawdog will create a new article in its
# database when it sees an updated version of an existing article in a feed.
# You probably want this turned on.
# useids true

# The fields to use when detecting duplicate articles: "id" is the article's
# unique ID or GUID; "link" is the article's link. rawdog will find the first
# one of these that's present in the article, and ignore the article if it's
# seen an article before (in any feed) that had the same value.  For example,
# specifying "hideduplicates id link" will first look for id/guid, then for
# link.
# Note that some feeds use the same link for all their articles; if you specify
# "link" here, you will probably want to specify the "allowduplicates" feed
# argument (see below) for those feeds.
hideduplicates id

# The period to use for new feeds added to the config file via the -a|--add
# option.
newfeedperiod 3h

# Whether rawdog should automatically update this config file (and its
# internal state) if feed URLs change (for instance, if a feed URL
# results in a permanent HTTP redirect). If this is false, then rawdog
# will ask you to make the necessary change by hand.
changeconfig true

# The feeds you want to watch, in the format "feed period url [args]".
# The period is the minimum time between updates; if less than period
# minutes have passed, "rawdog update" will skip that feed. Specifying
# a period less than 30 minutes is considered to be bad manners; it is
# suggested that you make the period as long as possible.
# Arguments are optional, and can be given in two ways: either on the end of
# the "feed" line in the form "key=value", separated by spaces, or as extra
# indented lines after the feed line.
# possible arguments are:
# id                  Value for the __feed_id__ value in the item
#                     template for items in this feed (defaults to the
#                     feed title with non-alphanumeric characters and
#                     HTML markup removed)
# user                User for HTTP basic authentication
# password            Password for HTTP basic authentication
# format              "text" to indicate that the descriptions in this feed
#                     are unescaped plain text (rather than the usual HTML),
#                     and should be escaped and wrapped in a <pre> element
# X_proxy             Proxy URL for protocol X (for instance, "http_proxy")
# proxyuser           User for proxy basic authentication
# proxypassword       Password for proxy basic authentication
# allowduplicates     "true" to disable duplicate detection for this feed
# maxage              Override the global "maxage" value for this feed
# keepmin             Override the global "keepmin" value for this feed
# define_X            Equivalent to "define X ..." for item templates
#                     when displaying items from this feed
# You can provide a default set of arguments for all feeds using
# "feeddefaults". You can specify as many feeds as you like.
# (These examples have been commented out; remove the leading "#" on each line
# to use them.)
#feeddefaults
#	http_proxy http://proxy.example.com:3128/
#feed 1h http://example.com/feed.rss
#feed 15m http://example.com/feed2.rss id=newsfront
#feed 3h http://example.com/feed3.rss keepmin=5
#feed 3h http://example.com/secret.rss user=bob password=secret
#feed 3h http://example.com/broken.rss
#	format text
#	define_myclass broken
#feed 3h http://proxyfeed.example.com/proxied.rss http_proxy=http://localhost:1234/
#feed 3h http://dupsfeed.example.com/duplicated.rss allowduplicates=true

feed 15m http://sumith1896.github.io/feeds/feed.sympy.xml
        define_name Sumith (sumith1896)
        define_face hackergotchi/sumith1896.png
        define_facewidth 80
        define_faceheight 80

feed 15m http://asmeurer.github.io/blog/rss.xml
        define_name Aaron Meurer (asmeurer)
        define_face hackergotchi/asmeurer.jpg
        define_facewidth 80
        define_faceheight 80

feed 15m http://isuruf.blogspot.com/feeds/posts/default
        define_name Isuru Fernando (isuruf)
        define_face hackergotchi/isuruf.jpg
        define_facewidth 80
        define_faceheight 80

feed 15m http://iamit.in/blog/feeds/sympy.xml
        define_name Amit Kumar (aktech)
        define_face hackergotchi/aktech.jpg
        define_facewidth 80
        define_faceheight 80

feed 15m http://sartajsingh.me/feeds/sympy.xml
        define_name Sartaj Singh (leosartaj)
        define_face hackergotchi/leosartaj.jpg
        define_facewidth 80
        define_faceheight 80

feed 15m https://rajithsays.wordpress.com/category/symengine/feed/
        define_name Rajith Vidanaarachchi (rajithv)
        define_face hackergotchi/rajithv.jpg
        define_facewidth 80
        define_faceheight 80

feed 15m http://srajangarg.github.io/feed.xml
        define_name Srajan Garg (srajangarg)
        define_face hackergotchi/srajangarg.jpg
        define_facewidth 80
        define_faceheight 80

feed 15m https://shubhamtibra.wordpress.com/feed/
        define_name Subham Tibra (shubhamtibra)
        define_face hackergotchi/shubham.jpg
        define_facewidth 80
        define_faceheight 80

feed 15m http://shekharrajak.github.io/feed.xml
        define_name Shekhar Prasad Rajak (shekharrajak)
        define_face hackergotchi/shekharrajak.jpg
        define_facewidth 80
        define_faceheight 79

feed 15m https://gxyd.github.io/atom.xml
        define_name Gaurav Dhingra (gxyd)
        define_face hackergotchi/gxyd.jpg
        define_facewidth 80
        define_faceheight 80

feed 15m https://sampadblog.wordpress.com/feed/
        define_name Sampad Saha (sampadsaha5)
        define_face hackergotchi/sampad.jpg
        define_facewidth 80
        define_faceheight 80

feed 15m http://nishnik.github.io/feed.xml
        define_name Nishant Nikhil (nishnik)
        define_face hackergotchi/nishnik.jpg
        define_facewidth 80
        define_faceheight 80

feed 15m http://jbm950.github.io/feed.xml
        define_name James Milam (jbm950)
        define_face hackergotchi/jbm950.jpg
        define_facewidth 80
        define_faceheight 80

feed 15m http://kshitij10496.github.io/feed.xml
        define_name Kshitij Saraogi(kshitij10496)
        define_face hackergotchi/kshitij10496.jpg
        define_facewidth 80
        define_faceheight 80

feed 15m http://ShikharJ.github.io/feed.xml
        define_name Shikhar Jaiswal (ShikharJ)
        define_face hackergotchi/ShikharJ.jpg
        define_facewidth 80
        define_faceheight 80

feed 15m http://valglad.github.io/feed.xml
        define_name Valeriia Gladkova (valglad)
        define_face hackergotchi/valglad.jpg
        define_facewidth 80
        define_faceheight 80

feed 15m http://ranjithkumar007.github.io/feed.xml
        define_name Ranjith Kumar (ranjithkumar007)
        define_face hackergotchi/ranjithkumar007.png
        define_facewidth 80
        define_faceheight 80

feed 15m https://arif7blog.wordpress.com/feed
        define_name Arif Ahmed (ArifAhmed1995)
        define_face hackergotchi/arifahmed.jpeg
        define_facewidth 80
        define_faceheight 80

feed 15m https://parsoyaarihant.github.io/blog/feed.xml
		define_name Arihant Parsoya (parsoyaarihant)
		define_face hackergotchi/parsoyaarihant.jpeg
		define_facewidth 80
		define_faceheight 80

feed 15m http://bjodah.github.io/blog/rss.xml
        define_name Björn Dahlgren (bjodah)
        define_face hackergotchi/bjodah.jpg
        define_facewidth 80
        define_faceheight 80

feed 15m http://nesar2017.wordpress.com/feed
        define_name Abdullah Javed Nesar (Abdullahjavednesar)
        define_face hackergotchi/Abdullahjavednesar.jpg
        define_facewidth 80
        define_faceheight 80

feed 15m http://szymag.github.io/feed.xml
        define_name Szymon Mieszczak (szymag)
        define_face hackergotchi/szymag.jpg
        define_facewidth 80
        define_faceheight 80

<<<<<<< HEAD
feed 15m http://ashishkg0022.blogspot.in/feeds/posts/default?alt=rss
        define_name Ashish Kumar Gaurav (ashishkg0022)
        define_face hackergotchi/ashishkg0022.jpg
=======
feed 15m https://nkhlpappu.wordpress.com/tag/sympy/feed
        define_name Nikhil Pappu (NikhilPappu)
        define_face hackergotchi/NikhilPappu.jpeg
>>>>>>> eb5ee562
        define_facewidth 80
        define_faceheight 80<|MERGE_RESOLUTION|>--- conflicted
+++ resolved
@@ -468,14 +468,14 @@
         define_facewidth 80
         define_faceheight 80
 
-<<<<<<< HEAD
 feed 15m http://ashishkg0022.blogspot.in/feeds/posts/default?alt=rss
         define_name Ashish Kumar Gaurav (ashishkg0022)
         define_face hackergotchi/ashishkg0022.jpg
-=======
+        define_facewidth 80
+        define_faceheight 80
+
 feed 15m https://nkhlpappu.wordpress.com/tag/sympy/feed
         define_name Nikhil Pappu (NikhilPappu)
         define_face hackergotchi/NikhilPappu.jpeg
->>>>>>> eb5ee562
         define_facewidth 80
         define_faceheight 80