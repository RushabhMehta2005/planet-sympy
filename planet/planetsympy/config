# Planet SymPy config file

# Add your blog

#If you are a SymPy contributor you can have your blog on Planet
#SymPy. Blog content can be SymPy/SymEngine/SciPy/Python themed,
#English language and not liable to offend. If you have a general
#blog you may want to set up a tag and subscribe the feed for that
#tag only to Planet SymPy.

#To have your blog added file an issue on planet.sympy.org GitHub
#repository listing your name, GitHub handle (if you have one),
#RSS or Atom feed and what you do in SymPy. Attach a photo of your
#face for hackergotchi.

#Alternatively, Planet SymPy is kept in GitHub. If you have an
#account you can add or edit your own feed:

#git clone git@github.com:sympy/planet.sympy.org.git
#Put your hackergotchi in planetsympy/website/hackergotchi/. A hackergotchi should be a photo of
#your face smaller than 80x80 pixels with a transparent background. git add the file.
#At the end of the planetsympy/config file add your details (the name in brackets is ):

#feed 15m http://sumith1896.github.io/feeds/feed.sympy.xml
#        define_name Sumith (sumith1896)
#        define_face hackergotchi/sumith1896.png
#        define_facewidth 80
#        define_faceheight 80

#If you want to add a Twitter microblog to the Microblogging sidebar
#add define_microblog true and follow your name with
#[twitter].

#Planet SymPy Guidelines

#Planet SymPy is one of the public faces of the SymPy project and is read
#by many users and potential contributors. The content
#aggregated at Planet SymPy is the opinions of its authors, but the sum
#of that content gives an impression of the project. Please keep in
#mind the following guidelines for your blog content and read the
#[https://github.com/sympy/sympy/blob/master/CODE_OF_CONDUCT.md SymPy Code of Conduct]. The SymPy
#project reserves the right to remove an inappropriate blog from the
#Planet.

#Blogs should be SymPy themed

#The majority of content in your blog should be about SymPy and your
#work on SymPy. The blog can also be about anything that interests
#SymPy community, for example, scientific computing, language syntax
#and semantics, etc. Blog posts about personal subjects are also encouraged
#since Planet SymPy is a chance to learn more about the developers
#behind SymPy. However blog feeds should not be entirely personal, if in
#doubt set up a tag for Planet SymPy and subscribe the feed from that
#tag so you can control what gets posted.

#Posts should be constructive

#Posts can be positive and promote SymPy, they can be constructive and
#lay out issues which need to be addressed, but blog feeds should not
#contain useless, destructive and negative material. Constructive
#criticism is welcome and the occasional rant is understandable, but a
#feed where every post is critical and negative is unsuitable. This
#helps to keep SymPy overall a happy project.

#You must be a SymPy contributor

#Only have your blog on Planet SymPy if you actively contribute to SymPy,
#for example through code, user support, documentation etc.

#Do not inflame

#SymPy covers a wide variety of people and cultures. Profanities,
#prejudice, lewd comments and content likely to offend are to be
#avoided. Do not make personal attacks or attacks against other
#projects on your blog.

#For further guidance on good practice see the SymPy Code of Conduct.

####################################

# Times in this file are specified as a value and a unit (for instance,
# "4h").  Units available are "s" (seconds), "m" (minutes), "h" (hours),
# "d" (days) and "w" (weeks). If no unit is specified, rawdog will
# assume minutes.
# Boolean (yes/no) values in this file are specified as "true" or "false".

# rawdog can be extended using plugin modules written in Python. This
# option specifies the directories to search for plugins to load. If a
# directory does not exist or cannot be read, it will be ignored.  This
# option must appear before any options that are implemented by plugins.
plugindirs plugins

# Whether to split rawdog's state amongst multiple files.
# To use this option, you must first "mkdir ~/.rawdog/feeds".
# If this is turned on, rawdog will use significantly less memory, but
# will do more disk IO -- probably a good idea if you read a lot of
# feeds.
splitstate true

# The maximum number of articles to show on the generated page.
# Set this to 0 for no limit.
maxarticles 30

# The maximum age of articles to show on the generated page.
# Set this to 0 for no limit.
maxage 0

# The age after which articles will be discarded if they do not appear
# in a feed. Set this to a larger value if you want your rawdog output
# to cover more than a day's worth of articles.
expireage 1d

# The minimum number of articles from each feed to keep around in the history.
# Set this to 0 to only keep articles that were returned the last time the feed
# was fetched. (If this is set to 0, or "currentonly" below is set to true,
# then rawdog will not send the RFC3229+feed "A-IM: feed" header when making
# HTTP requests, since it can't tell from the response to such a request
# whether any articles have been removed from the feed; this makes rawdog
# slightly less bandwidth-efficient.)
keepmin 3

# Whether to only display articles that are currently included in a feed
# (useful for "planet" pages where you only want to display the current
# articles from several feeds). If this is false, rawdog will keep a
# history of older articles.
currentonly true

# Whether to divide the articles up by day, writing a "dayformat" heading
# before each set.
daysections true

# The format to write day headings in. See "man strftime" for more
# information; for example:
# %A, %d %B           Wednesday, 21 January
# %Y-%m-%d            2004-01-21 (ISO 8601 format)
dayformat %B %d, %Y

# Whether to divide the articles up by time, writing a "timeformat" heading
# before each set.
timesections false

# The format to write time headings in. For example:
# %H:%M               18:07 (ISO 8601 format)
# %I:%M %p            06:07 PM
# timeformat %H:%M

# The format to display feed update and article times in. For example:
# %H:%M, %A, %d %B    18:07, Wednesday, 21 January
# %Y-%m-%d %H:%M      2004-01-21 18:07 (ISO 8601 format)
datetimeformat %H:%M, %A, %d %B

# The template file to use, or "default" to use the built-in template
# (which is probably sufficient for most users). Use "rawdog -t" to show
# the template currently in use as a starting-point for customisation.
# The following strings will be replaced in the output:
# __version__         The rawdog version in use
# __refresh__         The HTML 4 <meta http-equiv="refresh" ...> header
# __items__           The aggregated items
# __num_items__       The number of items on the page
# __feeds__           The listing of feeds
# __num_feeds__       The number of feeds listed
# You can define additional strings using "define" in this config file; for
# example, if you say "define myname Adam Sampson", then "__myname__" will be
# replaced by "Adam Sampson" in the output.
template planet_template

# Similarly, the template used for each item shown. Use "rawdog -T" to
# show the template currently in use as a starting-point for
# customisation. The following strings will be replaced in the output:
# __title__           The item title (as an HTML link, if possible)
# __title_no_link__   The item title (as text)
# __url__             The item's URL, or the empty string if it doesn't
#                     have one
# __guid__            The item's GUID, or the empty string if it doesn't
#                     have one
# __description__     The item's descriptive text, or the empty string
#                     if it doesn't have a description
# __date__            The item's date as provided by the feed
# __added__           The date the article was received by rawdog
# __hash__            A hash of the article (useful for summary pages)
# __feed_title__      The feed title (as an HTML link, if possible)
# __feed_title_no_link__
#                     The feed title (as text)
# __feed_url__        The feed URL
# __feed_hash__       A hash of the feed URL (useful for per-feed styles)
# __feed_id__         The feed's title with non-alphanumeric characters
#                     (and HTML markup) removed (useful for per-feed
#                     styles); you can use the "id" feed option below to
#                     set a custom ID if you prefer
# You can define additional strings on a per-feed basis by using the
# "define_X" feed option; see the description of "feed" below for more
# details.
# Simple conditional expansion is possible by saying something like
# "__if_items__ hello __endif__"; the text between the if and endif will
# only be included if __items__ would expand to something other than
# the empty string. Ifs can be nested, and __else__ is supported. (This also
# works for the "template" option, but it's more useful for item
# templates.)
itemtemplate itemplate

# Where to write the output HTML to. You should place style.css in the same
# directory. Specify this as "-" to write the HTML to stdout.
# (You will probably want to make this an absolute path, else rawdog will write
# to a file in your ~/.rawdog directory.)
#outputfile output.html
outputfile ../website/index.html

outputxml ../website/rss10.xml
outputfoaf ../website/foafroll.xml
outputopml ../website/opml.xml
xmlmaxarticles 30

# Whether to use a <meta http-equiv="Refresh" ...> tag in the generated
# HTML to indicate that the page should be refreshed automatically. If
# this is turned on, then the page will refresh every N minutes, where N
# is the shortest feed period value specified below.
# (This works by controlling whether the default template includes
# __refresh__; if you use a custom template, __refresh__ is always
# available.)
userefresh true

# Whether to show the list of active feeds in the generated HTML.
# (This works by controlling whether the default template includes
# __feeds__; if you use a custom template, __feeds__ is always
# available.)
showfeeds true

# The number of concurrent threads that rawdog will use when fetching
# feeds -- i.e. the number of feeds that rawdog will attempt to fetch at
# the same time.  If you have a lot of feeds, setting this to be 20 or
# so will significantly speed up updates. If this is set to 0, rawdog
# will not use threads at all.
numthreads 3

# The time that rawdog will wait before considering a feed unreachable
# when trying to connect. If you're getting lots of timeout errors and
# are on a slow connection, increase this.
# (Unlike other times in this file, this will be assumed to be in
# seconds if no unit is specified.)
timeout 30s

# Whether to ignore timeouts. If this is false, timeouts will be reported as
# errors; if this is true, rawdog will silently ignore them.
ignoretimeouts false

# Whether to display verbose status messages saying what rawdog's doing
# while it runs. Specifying -v or --verbose on the command line is
# equivalent to saying "verbose true" here.
verbose false

# Whether to attempt to fix bits of HTML that should start with a
# block-level element (such as article descriptions) by prepending "<p>"
# if they don't already start with a block-level element.
blocklevelhtml true

# Whether to attempt to turn feed-provided HTML into valid HTML.
# The most common problem that this solves is a non-closed element in an
# article causing formatting problems for the rest of the page.
# If this option is turned on, you must have the mx.Tidy Python module
# installed.
##tidyhtml true

# Whether the articles displayed should be sorted first by the date
# provided in the feed (useful for "planet" pages, where you're
# displaying several feeds and want new articles to appear in the right
# chronological place). If this is false, then articles will first be
# sorted by the time that rawdog first saw them.
sortbyfeeddate true

# Whether to consider articles' unique IDs or GUIDs when updating rawdog's
# database. If you turn this off, then rawdog will create a new article in its
# database when it sees an updated version of an existing article in a feed.
# You probably want this turned on.
# useids true

# The fields to use when detecting duplicate articles: "id" is the article's
# unique ID or GUID; "link" is the article's link. rawdog will find the first
# one of these that's present in the article, and ignore the article if it's
# seen an article before (in any feed) that had the same value.  For example,
# specifying "hideduplicates id link" will first look for id/guid, then for
# link.
# Note that some feeds use the same link for all their articles; if you specify
# "link" here, you will probably want to specify the "allowduplicates" feed
# argument (see below) for those feeds.
hideduplicates id

# The period to use for new feeds added to the config file via the -a|--add
# option.
newfeedperiod 3h

# Whether rawdog should automatically update this config file (and its
# internal state) if feed URLs change (for instance, if a feed URL
# results in a permanent HTTP redirect). If this is false, then rawdog
# will ask you to make the necessary change by hand.
changeconfig true

# The feeds you want to watch, in the format "feed period url [args]".
# The period is the minimum time between updates; if less than period
# minutes have passed, "rawdog update" will skip that feed. Specifying
# a period less than 30 minutes is considered to be bad manners; it is
# suggested that you make the period as long as possible.
# Arguments are optional, and can be given in two ways: either on the end of
# the "feed" line in the form "key=value", separated by spaces, or as extra
# indented lines after the feed line.
# possible arguments are:
# id                  Value for the __feed_id__ value in the item
#                     template for items in this feed (defaults to the
#                     feed title with non-alphanumeric characters and
#                     HTML markup removed)
# user                User for HTTP basic authentication
# password            Password for HTTP basic authentication
# format              "text" to indicate that the descriptions in this feed
#                     are unescaped plain text (rather than the usual HTML),
#                     and should be escaped and wrapped in a <pre> element
# X_proxy             Proxy URL for protocol X (for instance, "http_proxy")
# proxyuser           User for proxy basic authentication
# proxypassword       Password for proxy basic authentication
# allowduplicates     "true" to disable duplicate detection for this feed
# maxage              Override the global "maxage" value for this feed
# keepmin             Override the global "keepmin" value for this feed
# define_X            Equivalent to "define X ..." for item templates
#                     when displaying items from this feed
# You can provide a default set of arguments for all feeds using
# "feeddefaults". You can specify as many feeds as you like.
# (These examples have been commented out; remove the leading "#" on each line
# to use them.)
#feeddefaults
#	http_proxy http://proxy.example.com:3128/
#feed 1h http://example.com/feed.rss
#feed 15m http://example.com/feed2.rss id=newsfront
#feed 3h http://example.com/feed3.rss keepmin=5
#feed 3h http://example.com/secret.rss user=bob password=secret
#feed 3h http://example.com/broken.rss
#	format text
#	define_myclass broken
#feed 3h http://proxyfeed.example.com/proxied.rss http_proxy=http://localhost:1234/
#feed 3h http://dupsfeed.example.com/duplicated.rss allowduplicates=true

feed 15m http://sumith1896.github.io/feeds/feed.sympy.xml
        define_name Sumith (sumith1896)
        define_face hackergotchi/sumith1896.png
        define_facewidth 80
        define_faceheight 80

feed 15m http://asmeurer.github.io/blog/rss.xml
        define_name Aaron Meurer (asmeurer)
        define_face hackergotchi/asmeurer.jpg
        define_facewidth 80
        define_faceheight 80

feed 15m http://isuruf.blogspot.com/feeds/posts/default
        define_name Isuru Fernando (isuruf)
        define_face hackergotchi/isuruf.jpg
        define_facewidth 80
        define_faceheight 80

feed 15m http://iamit.in/blog/feeds/sympy.xml
        define_name Amit Kumar (aktech)
        define_face hackergotchi/aktech.jpg
        define_facewidth 80
        define_faceheight 80

feed 15m http://sartajsingh.me/feeds/sympy.xml
        define_name Sartaj Singh (leosartaj)
        define_face hackergotchi/leosartaj.jpg
        define_facewidth 80
        define_faceheight 80

feed 15m https://rajithsays.wordpress.com/category/symengine/feed/
        define_name Rajith Vidanaarachchi (rajithv)
        define_face hackergotchi/rajithv.jpg
        define_facewidth 80
        define_faceheight 80

feed 15m http://srajangarg.github.io/feed.xml
        define_name Srajan Garg (srajangarg)
        define_face hackergotchi/srajangarg.jpg
        define_facewidth 80
        define_faceheight 80

feed 15m https://shubhamtibra.wordpress.com/feed/
        define_name Subham Tibra (shubhamtibra)
        define_face hackergotchi/shubham.jpg
        define_facewidth 80
        define_faceheight 80

feed 15m http://shekharrajak.github.io/feed.xml
        define_name Shekhar Prasad Rajak (shekharrajak)
        define_face hackergotchi/shekharrajak.jpg
        define_facewidth 80
        define_faceheight 79

feed 15m https://gxyd.github.io/atom.xml
        define_name Gaurav Dhingra (gxyd)
        define_face hackergotchi/gxyd.jpg
        define_facewidth 80
        define_faceheight 80

feed 15m https://sampadblog.wordpress.com/feed/
        define_name Sampad Saha (sampadsaha5)
        define_face hackergotchi/sampad.jpg
        define_facewidth 80
        define_faceheight 80

feed 15m http://nishnik.github.io/feed.xml
        define_name Nishant Nikhil (nishnik)
        define_face hackergotchi/nishnik.jpg
        define_facewidth 80
        define_faceheight 80

feed 15m http://jbm950.github.io/feed.xml
        define_name James Milam (jbm950)
        define_face hackergotchi/jbm950.jpg
        define_facewidth 80
        define_faceheight 80

feed 15m http://kshitij10496.github.io/feed.xml
        define_name Kshitij Saraogi(kshitij10496)
        define_face hackergotchi/kshitij10496.jpg
        define_facewidth 80
        define_faceheight 80

feed 15m http://ShikharJ.github.io/feed.xml
        define_name Shikhar Jaiswal (ShikharJ)
        define_face hackergotchi/ShikharJ.jpg
        define_facewidth 80
        define_faceheight 80

feed 15m http://valglad.github.io/feed.xml
        define_name Valeriia Gladkova (valglad)
        define_face hackergotchi/valglad.jpg
        define_facewidth 80
        define_faceheight 80

feed 15m http://ranjithkumar007.github.io/feed.xml
        define_name Ranjith Kumar (ranjithkumar007)
        define_face hackergotchi/ranjithkumar007.png
        define_facewidth 80
        define_faceheight 80

<<<<<<< HEAD
feed 15m http://bjodah.github.io/blog/rss.xml
        define_name Björn Dahlgren (bjodah)
        define_face hackergotchi/bjodah.jpg
=======
feed 15m https://arif7blog.wordpress.com/feed
        define_name Arif Ahmed (ArifAhmed1995)
        define_face hackergotchi/arifahmed.jpeg
>>>>>>> b1ca89d8
        define_facewidth 80
        define_faceheight 80<|MERGE_RESOLUTION|>--- conflicted
+++ resolved
@@ -438,14 +438,14 @@
         define_facewidth 80
         define_faceheight 80
 
-<<<<<<< HEAD
+feed 15m https://arif7blog.wordpress.com/feed
+        define_name Arif Ahmed (ArifAhmed1995)
+        define_face hackergotchi/arifahmed.jpeg
+        define_facewidth 80
+        define_faceheight 80
+
 feed 15m http://bjodah.github.io/blog/rss.xml
         define_name Björn Dahlgren (bjodah)
         define_face hackergotchi/bjodah.jpg
-=======
-feed 15m https://arif7blog.wordpress.com/feed
-        define_name Arif Ahmed (ArifAhmed1995)
-        define_face hackergotchi/arifahmed.jpeg
->>>>>>> b1ca89d8
         define_facewidth 80
         define_faceheight 80