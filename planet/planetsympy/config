--- conflicted
+++ resolved
@@ -516,11 +516,12 @@
         define_facewidth 80
         define_faceheight 80
 
-<<<<<<< HEAD
 feed 15m https://ishanaj.wordpress.com/category/sympy/feed/
         define_name Ishan Joshi (ishanaj)
         define_face hackergotchi/ishanaj.jpg
-=======
+        define_facewidth 80
+        define_faceheight 80
+
 feed 15m http://divyanshu132.github.io/feed.sympy.xml
         define_name Divyanshu Thakur (divyanshu132)
         define_face hackergotchi/divyanshu132.jpg
@@ -548,6 +549,5 @@
 feed 15m https://sc0rpi0n101.github.io/index.xml
         define_name Nikhil Maan (Sc0rpi0n101)
         define_face hackergotchi/Nikhil_Maan.jpg
->>>>>>> f6c2f6ce
         define_facewidth 80
         define_faceheight 80