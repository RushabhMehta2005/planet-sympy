--- conflicted
+++ resolved
@@ -474,11 +474,12 @@
         define_facewidth 80
         define_faceheight 80
 
-<<<<<<< HEAD
 feed 15m https://singhjashan.wordpress.com/feed
         define_name Jashanpreet Singh Sraw (jashan498)
         define_face hackergotchi/jashan498.jpg
-=======
+        define_facewidth 80
+        define_faceheight 80
+
 feed 15m http://ashishkg0022.blogspot.in/feeds/posts/default?alt=rss
         define_name Ashish Kumar Gaurav (ashishkg0022)
         define_face hackergotchi/ashishkg0022.jpg
@@ -488,6 +489,5 @@
 feed 15m https://nkhlpappu.wordpress.com/tag/sympy/feed
         define_name Nikhil Pappu (NikhilPappu)
         define_face hackergotchi/NikhilPappu.jpeg
->>>>>>> 4b04edd6
         define_facewidth 80
         define_faceheight 80